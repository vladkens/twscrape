import asyncio
import json
import os

from twscrape import API, AccountsPool, gather
from twscrape.logger import set_log_level
from twscrape.models import Tweet, User

BASE_DIR = os.path.dirname(__file__)
DATA_DIR = os.path.join(BASE_DIR, "mocked-data")
os.makedirs(DATA_DIR, exist_ok=True)

set_log_level("DEBUG")


class Files:
    search_raw = "search_raw.json"
    user_by_id_raw = "user_by_id_raw.json"
    user_by_login_raw = "user_by_login_raw.json"
    tweet_details_raw = "tweet_details_raw.json"
    followers_raw = "followers_raw.json"
    following_raw = "following_raw.json"
    retweeters_raw = "retweeters_raw.json"
    favoriters_raw = "favoriters_raw.json"
    user_tweets_raw = "user_tweets_raw.json"
    user_tweets_and_replies_raw = "user_tweets_and_replies_raw.json"


def fake_rep(fn: str, filename: str | None = None):
    if filename is None:
        filename = os.path.join(DATA_DIR, getattr(Files, fn))

    with open(filename) as fp:
        data = fp.read()

    rep = lambda: None  # noqa: E731
    rep.text = data
    rep.json = lambda: json.loads(data)
    return rep


def mock_rep(obj, fn: str, filename: str | None = None):
    async def cb_rep(*args, **kwargs):
        return fake_rep(fn, filename)

    setattr(obj, fn, cb_rep)


def mock_gen(obj, fn: str):
    async def cb_gen(*args, **kwargs):
        yield fake_rep(fn)

    setattr(obj, fn, cb_gen)


def check_tweet(doc: Tweet):
    assert doc.id is not None
    assert doc.id_str is not None
    assert isinstance(doc.id, int)
    assert isinstance(doc.id_str, str)
    assert doc.id == int(doc.id_str)

    assert doc.url is not None
    assert doc.id_str in doc.url
    assert doc.user is not None

    obj = doc.dict()
    assert doc.id == obj["id"]
    assert doc.user.id == obj["user"]["id"]

    assert "url" in obj
    assert "_type" in obj
    assert obj["_type"] == "snscrape.modules.twitter.Tweet"

    assert "url" in obj["user"]
    assert "_type" in obj["user"]
    assert obj["user"]["_type"] == "snscrape.modules.twitter.User"

    txt = doc.json()
    assert isinstance(txt, str)
    assert str(doc.id) in txt

<<<<<<< HEAD
=======
    if doc.media is not None:
        if len(doc.media.photos) > 0:
            assert doc.media.photos[0].url is not None

        if len(doc.media.videos) > 0:
            for x in doc.media.videos:
                assert x.thumbnailUrl is not None
                assert x.duration is not None
                for v in x.variants:
                    assert v.url is not None
                    assert v.bitrate is not None
                    assert v.contentType is not None

>>>>>>> f31046d8
    check_user(doc.user)


def check_user(doc: User):
    assert doc.id is not None
    assert doc.id_str is not None
    assert isinstance(doc.id, int)
    assert isinstance(doc.id_str, str)
    assert doc.id == int(doc.id_str)

    assert doc.username is not None

    obj = doc.dict()
    assert doc.id == obj["id"]
    assert doc.username == obj["username"]

    txt = doc.json()
    assert isinstance(txt, str)
    assert str(doc.id) in txt


async def test_search():
    api = API(AccountsPool())
    mock_gen(api, "search_raw")

    items = await gather(api.search("elon musk lang:en", limit=20))
    assert len(items) > 0

    for doc in items:
        check_tweet(doc)


async def test_user_by_id():
    api = API(AccountsPool())
    mock_rep(api, "user_by_id_raw")

    doc = await api.user_by_id(2244994945)
    assert doc.id == 2244994945
    assert doc.username == "TwitterDev"

    obj = doc.dict()
    assert doc.id == obj["id"]
    assert doc.username == obj["username"]

    txt = doc.json()
    assert isinstance(txt, str)
    assert str(doc.id) in txt


async def test_user_by_login():
    api = API(AccountsPool())
    mock_rep(api, "user_by_login_raw")

    doc = await api.user_by_login("twitterdev")
    assert doc.id == 2244994945
    assert doc.username == "TwitterDev"

    obj = doc.dict()
    assert doc.id == obj["id"]
    assert doc.username == obj["username"]

    txt = doc.json()
    assert isinstance(txt, str)
    assert str(doc.id) in txt


async def test_tweet_details():
    api = API(AccountsPool())
    mock_rep(api, "tweet_details_raw")

    doc = await api.tweet_details(1649191520250245121)
    check_tweet(doc)
    assert doc.id == 1649191520250245121
    assert doc.user is not None


async def test_followers():
    api = API(AccountsPool())
    mock_gen(api, "followers_raw")

    users = await gather(api.followers(2244994945))
    assert len(users) > 0

    for doc in users:
        check_user(doc)


async def test_following():
    api = API(AccountsPool())
    mock_gen(api, "following_raw")

    users = await gather(api.following(2244994945))
    assert len(users) > 0

    for doc in users:
        check_user(doc)


async def test_retweters():
    api = API(AccountsPool())
    mock_gen(api, "retweeters_raw")

    users = await gather(api.retweeters(1649191520250245121))
    assert len(users) > 0

    for doc in users:
        check_user(doc)


async def test_favoriters():
    api = API(AccountsPool())
    mock_gen(api, "favoriters_raw")

    users = await gather(api.favoriters(1649191520250245121))
    assert len(users) > 0

    for doc in users:
        check_user(doc)


async def test_user_tweets():
    api = API(AccountsPool())
    mock_gen(api, "user_tweets_raw")

    tweets = await gather(api.user_tweets(2244994945))
    assert len(tweets) > 0

    for doc in tweets:
        check_tweet(doc)


async def test_user_tweets_and_replies():
    api = API(AccountsPool())
    mock_gen(api, "user_tweets_and_replies_raw")

    tweets = await gather(api.user_tweets_and_replies(2244994945))
    assert len(tweets) > 0

    for doc in tweets:
        check_tweet(doc)
<<<<<<< HEAD
=======


async def test_tweet_with_video():
    api = API(AccountsPool())

    files = [
        ("manual_tweet_with_video_1.json", 1671508600538161153),
        ("manual_tweet_with_video_2.json", 1671753569412820992),
    ]

    for file, twid in files:
        mock_rep(api, "tweet_details_raw", os.path.join(DATA_DIR, file))
        doc = await api.tweet_details(twid)
        check_tweet(doc)
>>>>>>> f31046d8


async def main():
    # prepare mock files from real twitter replies
    # you need to have some account to perform this
    FRESH = False

    pool = AccountsPool()
    api = API(pool)

    jobs = [
        (Files.search_raw, lambda: api.search_raw("elon musk lang:en", limit=20)),
        (Files.user_by_id_raw, lambda: api.user_by_id_raw(2244994945)),
        (Files.user_by_login_raw, lambda: api.user_by_login_raw("twitterdev")),
        (Files.tweet_details_raw, lambda: api.tweet_details_raw(1649191520250245121)),
        (Files.followers_raw, lambda: api.followers_raw(2244994945)),
        (Files.following_raw, lambda: api.following_raw(2244994945)),
        (Files.retweeters_raw, lambda: api.retweeters_raw(1649191520250245121)),
        (Files.favoriters_raw, lambda: api.favoriters_raw(1649191520250245121)),
        (Files.user_tweets_raw, lambda: api.user_tweets_raw(2244994945)),
        (Files.user_tweets_and_replies_raw, lambda: api.user_tweets_and_replies_raw(2244994945)),
    ]

    for filename, fn in jobs:
        filename = os.path.join(DATA_DIR, f"{filename}")
        print("-" * 20)
        if os.path.exists(filename) and FRESH is False:
            print(f"File {filename} already exists")
            continue

        print(f"Getting data for {filename}")

        rep = fn()
        is_coroutine = getattr(rep, "__aiter__", None) is None

        data = None
        if is_coroutine:
            data = await rep
        else:
            async for x in rep:
                data = x
                break

        if data is None:
            print(f"Failed to get data for {filename}")
            continue

        with open(filename, "w") as fp:
            fp.write(data.text)


if __name__ == "__main__":
    asyncio.run(main())<|MERGE_RESOLUTION|>--- conflicted
+++ resolved
@@ -80,8 +80,6 @@
     assert isinstance(txt, str)
     assert str(doc.id) in txt
 
-<<<<<<< HEAD
-=======
     if doc.media is not None:
         if len(doc.media.photos) > 0:
             assert doc.media.photos[0].url is not None
@@ -95,7 +93,6 @@
                     assert v.bitrate is not None
                     assert v.contentType is not None
 
->>>>>>> f31046d8
     check_user(doc.user)
 
 
@@ -236,8 +233,6 @@
 
     for doc in tweets:
         check_tweet(doc)
-<<<<<<< HEAD
-=======
 
 
 async def test_tweet_with_video():
@@ -252,7 +247,6 @@
         mock_rep(api, "tweet_details_raw", os.path.join(DATA_DIR, file))
         doc = await api.tweet_details(twid)
         check_tweet(doc)
->>>>>>> f31046d8
 
 
 async def main():
